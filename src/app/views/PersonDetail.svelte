--- conflicted
+++ resolved
@@ -131,11 +131,7 @@
         <Anchor
           button
           low
-<<<<<<< HEAD
-          class="mt-4 border-none bg-tinted-800-d"
-=======
           class="mt-4"
->>>>>>> 0dc58975
           on:click={router.at("channels").of([$session.pubkey, pubkey]).push}>Message</Anchor>
       {/if}
     </div>
@@ -170,44 +166,12 @@
               <CopyValueSimple class="!inline-flex pl-1" value={npub} label="Npub" />
             </div>
           </div>
-<<<<<<< HEAD
-          <div class="absolute right-4 top-4 hidden xs:block">
-            <PersonActions {pubkey} />
-          </div>
-        </div>
-      </div>
-      <div class="flex max-w-[80%] justify-between gap-4">
-        <div class="flex items-center gap-2">
-          <i class="fa fa-check-circle" />
-          <PersonHandle class="text-accent" {pubkey} />
-=======
           <div class="absolute right-4 top-4">
             <PersonActions {pubkey} />
           </div>
->>>>>>> 0dc58975
         </div>
-        {#if $zapper && zapDisplay}
-          <Anchor modal class="flex items-center gap-2 opacity-75" href={zapLink}>
-            <i class="fa fa-bolt" />
-            {zapDisplay}
-          </Anchor>
-        {/if}
-      </div>
-      <div class="-ml-16 flex flex-grow flex-col gap-4 xs:ml-0">
-        <PersonAbout class="font-thin opacity-75" {pubkey} />
-      </div>
-<<<<<<< HEAD
-      {#if $profile?.website}
-        <Anchor
-          external
-          class="flex items-center gap-2 overflow-hidden overflow-ellipsis whitespace-nowrap"
-          href={ensureProto($profile.website)}>
-          <i class="fa fa-link text-accent" />
-          {stripProtocol($profile.website)}
-        </Anchor>
-      {/if}
-=======
-      <div class="flex flex-col sm:flex-row max-w-[80%] gap-4 justify-between">
+      </div>
+      <div class="flex max-w-[80%] flex-col justify-between gap-4 sm:flex-row">
         {#if $handle}
           <div class="flex items-center gap-2 text-accent">
             <i class="fa fa-at" />
@@ -233,16 +197,23 @@
       <div class="-ml-16 flex flex-grow flex-col gap-4 xs:ml-0">
         <PersonAbout class="font-thin opacity-75" {pubkey} />
       </div>
->>>>>>> 0dc58975
+      <div class="-ml-16 flex flex-grow flex-col gap-4 xs:ml-0">
+        <PersonAbout class="font-thin opacity-75" {pubkey} />
+      </div>
+      {#if $profile?.website}
+        <Anchor
+          external
+          class="flex items-center gap-2 overflow-hidden overflow-ellipsis whitespace-nowrap"
+          href={ensureProto($profile.website)}>
+          <i class="fa fa-link text-accent" />
+          {stripProtocol($profile.website)}
+        </Anchor>
+      {/if}
     </div>
   </AltColor>
   <div class="bg-tinted-800-d pt-3">
     <Tabs {tabs} {activeTab} {setActiveTab}>
-<<<<<<< HEAD
-      <div slot="tab" let:tab class="flex gap-2">
-=======
       <div slot="tab" let:tab class="flex gap-2 px-2">
->>>>>>> 0dc58975
         {toTitle(tab)}
         {#if tab == "following" && $followsCount > 0}
           <div class="h-6 rounded-full bg-neutral-700 px-2">
