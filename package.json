--- conflicted
+++ resolved
@@ -44,11 +44,7 @@
     "@welshman/lib": "~0.0.23",
     "@welshman/net": "~0.0.29",
     "@welshman/signer": "~0.0.9",
-<<<<<<< HEAD
-    "@welshman/store": "~0.0.11",
-=======
     "@welshman/store": "~0.0.12",
->>>>>>> 5a920e84
     "@welshman/util": "~0.0.42",
     "autoprefixer": "^10.4.20",
     "bowser": "^2.11.0",
